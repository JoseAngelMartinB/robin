"""Functions for the demand module."""

from numpy.polynomial.polynomial import polyval
from typing import List, Union


import numpy as np

from typing import Mapping


class Function:
    """
    Functions for demand module.

    Attributes:
        polynomial (staticmethod): Polynomial function.
    """

    @staticmethod
<<<<<<< HEAD
    def polynomial(x: float, **kwargs: Mapping[str, float]) -> float:
=======
    def polynomial(x: float, coeff: List[Union[int, float]]) -> float:
>>>>>>> 6707cbed
        """
        Polynomial function.

        Args:
            x (float): The x value.
<<<<<<< HEAD
            **kwargs (Mapping[str, float]): The coefficients of the polynomial.
=======
            coeff (List[Union[int, float]]): The coefficients of the polynomial.
>>>>>>> 6707cbed

        Returns:
            float: The y value.
        """
<<<<<<< HEAD
        reverse_sorted = dict(sorted(kwargs.items(), key=lambda item: item[1], reverse=True))
        coeff = list(reverse_sorted.values())
        return np.polyval(x=x, p=coeff)
=======
        # NOTE: This speed up the polynomial function for 2nd and 3rd degree polynomials.
        number_of_coeff = len(coeff)
        if number_of_coeff == 2:
            return coeff[0] + coeff[1] * x
        elif number_of_coeff == 3:
            return coeff[0] + coeff[1] * x + coeff[2] * x ** 2
        return polyval(x=x, c=coeff)
>>>>>>> 6707cbed
<|MERGE_RESOLUTION|>--- conflicted
+++ resolved
@@ -2,11 +2,6 @@
 
 from numpy.polynomial.polynomial import polyval
 from typing import List, Union
-
-
-import numpy as np
-
-from typing import Mapping
 
 
 class Function:
@@ -18,35 +13,21 @@
     """
 
     @staticmethod
-<<<<<<< HEAD
-    def polynomial(x: float, **kwargs: Mapping[str, float]) -> float:
-=======
     def polynomial(x: float, coeff: List[Union[int, float]]) -> float:
->>>>>>> 6707cbed
         """
         Polynomial function.
 
         Args:
             x (float): The x value.
-<<<<<<< HEAD
-            **kwargs (Mapping[str, float]): The coefficients of the polynomial.
-=======
             coeff (List[Union[int, float]]): The coefficients of the polynomial.
->>>>>>> 6707cbed
 
         Returns:
             float: The y value.
         """
-<<<<<<< HEAD
-        reverse_sorted = dict(sorted(kwargs.items(), key=lambda item: item[1], reverse=True))
-        coeff = list(reverse_sorted.values())
-        return np.polyval(x=x, p=coeff)
-=======
         # NOTE: This speed up the polynomial function for 2nd and 3rd degree polynomials.
         number_of_coeff = len(coeff)
         if number_of_coeff == 2:
             return coeff[0] + coeff[1] * x
         elif number_of_coeff == 3:
             return coeff[0] + coeff[1] * x + coeff[2] * x ** 2
-        return polyval(x=x, c=coeff)
->>>>>>> 6707cbed
+        return polyval(x=x, c=coeff)