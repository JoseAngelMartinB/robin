--- conflicted
+++ resolved
@@ -1,10 +1,6 @@
 """Exceptions for the demand module."""
 
-<<<<<<< HEAD
-from .functions import Function
-=======
 from robin.demand.functions import Function
->>>>>>> 6707cbed
 
 
 class InvalidDistributionException(Exception):
