--- conflicted
+++ resolved
@@ -132,6 +132,7 @@
         self.timetable.append((at, dt))  # TODO: (AT,DT) dependent on travel way --> Not a single (AT, DT) tuple?
 
 
+# TODO
 class Seat(object):
     def __init__(self, id_: int, name: str, hard_type: int, soft_type: int):
         self.id = id_
@@ -140,21 +141,14 @@
         self.soft_type = soft_type  # E.g. Luggage compartment?
 
     def __str__(self):
-        return f'[{self.id}, {self.name}, {self.hard_type}, {self.soft_type}]'
+        return f'[{self.id}, {self.s1}, {self.s2}]'
 
 
 class TSP(object):
-<<<<<<< HEAD
     def __init__(self, id_: int, name: str, rolling_stock: List = []):
         self.id = id_
         self.name = name
         self.rolling_stock = rolling_stock  # TODO:
-=======
-    def __init__(self, id_: int, name: str, shortname: str):
-        self.id = id_  # Agency ID: 1071
-        self.name = name  # Agency Name: RENFE OPERADORA
-        self.shortname = shortname  # Agency Short Name: RENFE
->>>>>>> 8da5a85b
 
     def __str__(self):
         return f'[{self.id},{self.name},{self.rolling_stock}]'
@@ -162,41 +156,25 @@
 
 class RollingStock(object):
     def __init__(self, id_: int, name: str, tsp: TSP, seats: dict):
-        self.id = id_  #
+        self.id = id_
         self.name = name
         self.tsp = tsp
-<<<<<<< HEAD
         self.seats = seats  # E.G. key: hard_type, val: quantity - {1: 50, 2: 250}
-=======
-        self.seats = seats
->>>>>>> 8da5a85b
 
     def __str__(self):
         return f'[{self.id},{self.name},{self.tsp},{self.seats}]'
 
 
+# TODO:
 class Service(object):
-    def __init__(self, id_: int,
-                 date: datetime.datetime,
-                 line: Line,
-                 tsp: TSP,
-                 rolling_stock: RollingStock,
-                 capacity_type: bool):
-
+    # (id, date, line, time_slot, seat_type, time_table, price, type_capacity, TSP_capacity, rolling_stock)
+    def __init__(self, id_: int, day: datetime.datetime, line: Line):
         self.id = id_
-<<<<<<< HEAD
         self.day = day
-=======
-        self.date = date
->>>>>>> 8da5a85b
         self.line = line
-        self.TSP = tsp
-        self.rolling_stock = rolling_stock
-        self.W = self.line.W
-        self.capacity = capacity_type  # True if "Train Capacity"
-
-    def __str__(self):
-        return f"Service {self.id} on {self.date} operated by {self.TSP.shortname}"
+        self.timeslot = None
+        self.train = None
+        self.day = None
 
     def __str__(self):
         return f'[{self.id},{self.day},{self.line}]'
