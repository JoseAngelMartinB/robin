--- conflicted
+++ resolved
@@ -71,16 +71,6 @@
     Discrete time interval.
 
     Attributes:
-<<<<<<< HEAD
-        id (str): Time slot ID
-        start (datetime.timedelta): Time slot start time
-        end (datetime.timedelta): Time slot end time
-        class_mark (datetime.timedelta): Time slot class mark
-        size (datetime.timedelta): Time slot size
-    """
-
-    def __init__(self, id_: str, start: datetime.timedelta, end: datetime.timedelta):
-=======
         id (str): Time slot ID.
         start (datetime.timedelta): Time slot start time.
         end (datetime.timedelta): Time slot end time.
@@ -97,7 +87,6 @@
             start (datetime.timedelta): Time slot start time.
             end (datetime.timedelta): Time slot end time.
         """
->>>>>>> 6707cbed
         self.id = id_
         self.start = start
         self.end = end
@@ -154,19 +143,6 @@
         *In the real tree, the Station objects are used instead of the Station IDs
 
     Attributes:
-<<<<<<< HEAD
-        id (str): Corridor ID
-        name (str): Corridor name
-        tree (Dict[Station, Dict]): Tree of stations (with Station objects)
-        paths (List[List[Station]]): List of paths (list of stations)
-        stations (Dict[str, Station]): Dictionary of stations (with Station IDs as keys)
-
-    tree dummy example*: [{'org': 'MAD', 'des': [{'org': 'BAR', 'des': []}, {'org': 'BIL', 'des': []}]}]
-    *In the real tree, the Station objects are used instead of the Station IDs
-    """
-
-    def __init__(self, id_: str, name: str, tree: Dict[Station, Dict]):
-=======
         id (str): Corridor ID.
         name (str): Corridor name.
         tree (Mapping[Station, Mapping]): Tree of stations (with Station objects).
@@ -183,7 +159,6 @@
             name (str): Corridor name.
             tree (Mapping[Station, Mapping]): Tree of stations (with Station objects).
         """
->>>>>>> 6707cbed
         self.id = id_
         self.name = name
         self.tree = tree
@@ -277,18 +252,6 @@
     Sequence of stations being served by a train with a timetable.
 
     Attributes:
-<<<<<<< HEAD
-        id (str): Line ID
-        name (str): Line name
-        corridor (Corridor): Corridor ID where the Line belongs to
-        timetable (Dict[str, Tuple[float, float]]): {station ID: (arrival (float), departure (float)}
-        stations (List[Station]): List of Stations being served by the Line
-        pairs (Dict[Tuple[str, str], Tuple[Station, Station]]): Dict with pairs of stations (origin, destination) \
-        with (origin ID, destination ID) as keys, and (origin Station, destination Station) as values
-    """
-
-    def __init__(self, id_: str, name: str, corridor: Corridor, timetable: Dict[str, Tuple[float, float]]):
-=======
         id (str): Line ID.
         name (str): Line name.
         corridor (Corridor): Corridor ID where the Line belongs to.
@@ -311,7 +274,6 @@
             timetable (Mapping[str, Tuple[float, float]]): Dict with pairs of stations (origin, destination)
                 with (origin ID, destination ID) as keys, and (origin time, destination time) as values.
         """
->>>>>>> 6707cbed
         self.id = id_
         self.name = name
         self.corridor = corridor
@@ -361,15 +323,6 @@
     Seat type of a train.
 
     Attributes:
-<<<<<<< HEAD
-        id (str): Seat ID
-        name (str): Seat type name
-        hard_type (int): Hard seat type
-        soft_type (int): Soft seat type
-    """
-
-    def __init__(self, id_: Union[int, str], name: str, hard_type: int, soft_type: int):
-=======
         id (str): Seat ID.
         name (str): Seat type name.
         hard_type (int): Hard seat type.
@@ -386,7 +339,6 @@
             hard_type (int): Hard seat type.
             soft_type (int): Soft seat type.
         """
->>>>>>> 6707cbed
         self.id = id_
         self.name = name
         self.hard_type = hard_type
@@ -422,22 +374,6 @@
     Locomotives, carriages, wagons, or other vehicles used on a railway.
 
     Attributes:
-<<<<<<< HEAD
-        id (str): Rolling Stock ID
-        name (str): Rolling Stock name
-        seats (Dict[int, int]): Number of seats for each hard_type {hard_type1: quantity1, hard_type2: quantity2}
-        total_capacity (int): Total number of seats
-    """
-
-    def __init__(self, id_: str, name: str, seats: Dict[int, int]):
-        """
-        Constructor method for RollingStock class
-
-        Args:
-            id_ (str): Rolling Stock ID
-            name (str): Rolling Stock name
-            seats (Dict[int, int]): Number of seats for each hard_type {hard_type1: quantity1, hard_type2: quantity2}
-=======
         id (str): Rolling Stock ID.
         name (str): Rolling Stock name.
         seats (Mapping[int, int]): Number of seats for each hard type.
@@ -452,7 +388,6 @@
             id_ (str): Rolling Stock ID.
             name (str): Rolling Stock name.
             seats (Mapping[int, int]): Number of seats for each hard type.
->>>>>>> 6707cbed
         """
         self.id = id_
         self.name = name
@@ -489,16 +424,6 @@
     Train Service Provider, a company that provides train services.
 
     Attributes:
-<<<<<<< HEAD
-        id (str): Train Service Provider ID
-        name (name): Name of the Train Service Provider
-        rolling_stock List[RollingStock]: List of RollingStock objects
-    """
-
-    def __init__(self, id_: str, name: str, rolling_stock: List[RollingStock] = None):
-        """
-        Constructor method for TSP class
-=======
         id (str): Train Service Provider ID.
         name (name): Name of the Train Service Provider.
         rolling_stock List[RollingStock]: List of RollingStock objects.
@@ -512,7 +437,6 @@
             id_ (str): Train Service Provider ID.
             name (name): Name of the Train Service Provider.
             rolling_stock List[RollingStock]: List of RollingStock objects.
->>>>>>> 6707cbed
         """
         self.id = id_
         self.name = name
@@ -551,33 +475,6 @@
     Different type of seats may be offered, each with a specific price.
 
     Attributes:
-<<<<<<< HEAD
-        id (str): Service ID
-        date (datetime.date): Day of service (year, month, daty, without time)
-        line (Line): Line in which the service is provided
-        tsp (TSP): Train Service Provider which provides the service
-        time_slot (TimeSlot): Time Slot. Defines the start time of the service
-        schedule (List[Tuple[datetime.timedelta, datetime.timedelta]]): List of tuples with arrival-departure times
-        service_departure_time (float): Service departure time in hours
-        service_arrival_time (float): Service arrival time in hours
-        rolling_stock (RollingStock): Rolling Stock used in the service
-        prices (Dict[Tuple[str, str], Dict[Seat, float]]): Prices for each pair of stations and each Seat type
-        capacity_constraints (Dict[Tuple[str, str], Dict[int, int]]): Constrained capacity (limit seats available
-        between a specific pair of stations)
-        lift_constraints (int): Minimum anticipation (days) to lift capacity constraints
-    """
-
-    def __init__(self,
-                 id_: str,
-                 date: datetime.date,
-                 line: Line,
-                 tsp: TSP,
-                 time_slot: TimeSlot,
-                 rolling_stock: RollingStock,
-                 prices: Dict[Tuple[str, str], Dict[Seat, float]],
-                 capacity_constraints: Dict[Tuple[str, str], Dict[int, int]] = None,
-                 lift_constraints: int = 1):
-=======
         id (str): Service ID.
         date (datetime.date): Day of service (year, month, daty, without time).
         line (Line): Line in which the service is provided.
@@ -616,7 +513,6 @@
     ) -> None:
         """
         Initialize a Service with a date, line, TSP, time slot, rolling stock and prices.
->>>>>>> 6707cbed
 
         Args:
             id_ (str): Service ID.
@@ -640,11 +536,7 @@
         self.departure_time = {station.id: self.schedule[station.id][1].seconds / 3600 for station in self.line.stations}
         self.rolling_stock = rolling_stock
         self.capacity_constraints = capacity_constraints
-<<<<<<< HEAD
-        self.lift_constraints = lift_constraints
-=======
         self.lift_constraints = self.date - datetime.timedelta(days=lift_constraints)
->>>>>>> 6707cbed
         self.prices = prices
         self._seat_types = tuple(dict.fromkeys([seat for seat_price in self.prices.values() for seat in seat_price.keys()]))
         self.seat_types = {seat.name: seat for seat in self._seat_types}
@@ -679,37 +571,6 @@
         """
         Private method to get the absolute schedule of the service per station.
 
-<<<<<<< HEAD
-        self._capacity_log = {p: {ht: 0 for ht in self.rolling_stock.seats.keys()} for p in self.line.pairs}
-        self.seats_log = {p: {s: 0 for s in _seats} for p in self.line.pairs}
-        self.hardtype_log = self._get_hardtype_log()
-        self.seats_reduce_log = {s: 0 for s in _seats}
-        self.rs_reduce_log = {ht: 0 for ht in self.rolling_stock.seats.keys()}
-
-    def _get_hardtype_log(self) -> Dict[Tuple[str, str], Dict[int, int]]:
-        """
-        Private method to get the hard type log of the service
-
-        Args:
-            self (Service): Service object
-
-        Returns:
-            Dict[Tuple[str, str], Dict[int, int]]: Hard type log of the service
-        """
-        hardtype_log = {}
-
-        for p in self.seats_log:
-            hardtype_log[p] = {}
-            for s in self.seats_log[p].keys():
-                if s.hard_type not in hardtype_log[p]:
-                    hardtype_log[p][s.hard_type] = 0
-                else:
-                    hardtype_log[p][s.hard_type] += self.seats_log[p][s]
-
-        return hardtype_log
-
-    def _get_absolute_schedule(self) -> List[Tuple[datetime.timedelta, datetime.timedelta]]:
-=======
         Returns:
             Mapping[str, Tuple[datetime.timedelta, datetime.timedelta]]: Absolute schedule of the service per station.
         """
@@ -722,7 +583,6 @@
 
     @cache
     def _get_affected_pairs(self, origin: str, destination: str) -> Set[Tuple[str, str]]:
->>>>>>> 6707cbed
         """
         Private method to get the pairs affected by origin-destination selection.
 
@@ -733,17 +593,6 @@
         Returns:
             Set[Tuple[str, str]]: Set of pairs affected by origin-destination selection.
         """
-<<<<<<< HEAD
-        absolute_schedule = []
-        for dt, at in list(self.line.timetable.values()):
-            abs_dt = datetime.timedelta(seconds=dt * 60) + self.time_slot.start
-            abs_at = datetime.timedelta(seconds=at * 60) + self.time_slot.start
-            absolute_schedule.append((abs_dt, abs_at))
-
-        return absolute_schedule
-
-    def buy_ticket(self, origin: str, destination: str, seat: Seat, anticipation: int) -> bool:
-=======
         pairs = list(self.line.pairs.keys())
 
         # Get the index of the first pair which includes the origin station
@@ -769,22 +618,13 @@
         return set(affected_pairs)
 
     def _tickets_available(self, origin: str, destination: str, seat: Seat):
->>>>>>> 6707cbed
         """
         Check if there are tickets available for the service without considering capacity constraints.
 
         Args:
-<<<<<<< HEAD
-            self (Service): Service object
-            origin (str): Origin station ID
-            destination (str): Destination station ID
-            seat (Seat): Seat type
-            anticipation (int): Days of anticipation in the purchase of the ticket
-=======
             origin (str): Origin station ID.
             destination (str): Destination station ID.
             seat (Seat): Seat type.
->>>>>>> 6707cbed
 
         Returns:
             bool: True if there are tickets available, False otherwise.
@@ -807,17 +647,6 @@
             seat (Seat): Seat type.
             purchase_date (datetime.date): Day of purchase of the ticket.
 
-<<<<<<< HEAD
-        if not self.tickets_available(origin, destination, seat, anticipation):
-            return False
-
-        for pair in self.line.pairs:  # pairs attribute is a dictionary with all the pairs of stations
-            origin_id, destination_id = pair
-            stations_in_pair = set(range(stations_ids.index(origin_id), stations_ids.index(destination_id)))
-            if service_route.intersection(stations_in_pair):
-                if self._capacity_log[pair][seat.hard_type] < self.rolling_stock.seats[seat.hard_type]:
-                    self._capacity_log[pair][seat.hard_type] += 1
-=======
         Returns:
             bool: True if the ticket was bought, False otherwise.
         """
@@ -826,7 +655,6 @@
 
         # Invalidate memoized tickets_available as the capacity will change
         self.tickets_available.cache_clear()
->>>>>>> 6707cbed
 
         # Check every pair capacity until the destination station is reached
         affected_pairs = self._get_affected_pairs(origin, destination)
@@ -840,44 +668,20 @@
         self.profit_pair_seats[(origin, destination)][seat] += self.prices[(origin, destination)][seat]
         return True
 
-<<<<<<< HEAD
-    def tickets_available(self, origin: str, destination: str, seat: Seat, anticipation: int) -> bool:
-=======
     @cache
     def tickets_available(self, origin: str, destination: str, seat: Seat, purchase_date: datetime.date) -> bool:
->>>>>>> 6707cbed
         """
         Check if there are tickets available for the service.
 
         Args:
-<<<<<<< HEAD
-            self (Service): Service object
-            origin (str): Origin station ID
-            destination (str): Destination station ID
-            seat (Seat): Seat type
-            anticipation (int): Days of anticipation in the purchase of the ticket
-=======
             origin (str): Origin station ID.
             destination (str): Destination station ID.
             seat (Seat): Seat type.
             purchase_date (datetime.date): Day of purchase of the ticket.
->>>>>>> 6707cbed
 
         Returns:
             bool: True if there are tickets available, False otherwise.
         """
-<<<<<<< HEAD
-        occupied_seats = self._capacity_log[(origin, destination)][seat.hard_type]
-
-        if self.capacity_constraints and anticipation > self.lift_constraints:
-            if (origin, destination) in self.capacity_constraints:
-                constrained_capacity = self.capacity_constraints[(origin, destination)][seat.hard_type]
-                if occupied_seats < constrained_capacity:
-                    return True
-        else:
-            max_capacity = self.rolling_stock.seats[seat.hard_type]
-            if occupied_seats < max_capacity:
-=======
         # Check if there are tickets available without considering capacity constraints
         pair_capacity = self._pair_capacity[(origin, destination)][seat.hard_type]
         tickets_available = self._tickets_available(origin=origin, destination=destination, seat=seat)
@@ -885,7 +689,6 @@
         if self.capacity_constraints and purchase_date < self.lift_constraints and (origin, destination) in self.capacity_constraints:
             constrained_capacity = self.capacity_constraints[(origin, destination)][seat.hard_type]
             if pair_capacity < constrained_capacity and tickets_available:
->>>>>>> 6707cbed
                 return True
         return tickets_available
     
@@ -921,30 +724,6 @@
         """
         A debuggable string representation of the service.
 
-<<<<<<< HEAD
-        return False
-
-    def __str__(self):
-        new_line = "\n\t\t"
-        return f'Service id: {self.id} \n' \
-               f'\tDate of service: {self.date} \n' \
-               f'\tStops: {[sta.id for sta in self.line.stations]} \n' \
-               f'\tLine times (relative): {list(self.line.timetable.values())} \n' \
-               f'\tLine times (absolute): {[(format_td(at), format_td(dt)) for at, dt in self.schedule]} \n' \
-               f'\tTrain Service Provider: {self.tsp} \n' \
-               f'\tTime Slot: {self.time_slot} \n' \
-               f'\tRolling Stock: {self.rolling_stock} \n' \
-               f'\tPrices: \n' \
-               f'\t\t{new_line.join(f"{key}: {value}" for key, value in self.prices.items())} \n' \
-               f'\tTickets sold per each pair (hard type): {self.hardtype_log} \n' \
-               f'\tTickets sold per each pair (seats): {self.seats_log} \n' \
-               f'\tTickets sold (count, seats): {self.seats_reduce_log} \n' \
-               f'\tTickets sold (count, hard type): {self.rs_reduce_log} \n' \
-               f'\tCapacity constraints: {self.capacity_constraints} \n'
-
-
-class Supply(object):
-=======
         Returns:
             str: A debuggable string representation of the service.
         """
@@ -963,7 +742,6 @@
 
 
 class Supply:
->>>>>>> 6707cbed
     """
     List of Service's available in the system.
 
@@ -1012,23 +790,6 @@
 
         return cls(list(services.values()))
 
-<<<<<<< HEAD
-    def filter_service_by_id(self, service_id: str) -> Service:
-        """
-        Filters a Service by ID
-
-        Args:
-            service_id (str): Service ID
-
-        Returns:
-            Service: Service object
-        """
-        for s in self.services:
-            if s.id == service_id:
-                return s
-
-    def filter_services(self, origin: str, destination: str, date: datetime.date) -> List[Service]:
-=======
     def get_stations_dict(self):
         """
         Get a dictionary of stations in the supply with the station id as key and the station name as value.
@@ -1036,7 +797,6 @@
         Returns:
             Dict[str, str]: Dictionary of stations in the supply with the station id as key and the station name
             as value.
->>>>>>> 6707cbed
         """
         return {str(sta.id): sta.name for s in self.services for sta in s.line.stations}
 
@@ -1086,18 +846,6 @@
             Dict[str, Station]: Dict of Station objects.
         """
         stations = {}
-<<<<<<< HEAD
-        for s in data[key]:
-            assert all(k in s.keys() for k in ('id', 'name', 'short_name', 'city')), "Incomplete Station data"
-
-            lat, lon = tuple(s.get('coordinates', {'lat': None, 'lon': None}).values())
-            if not lat or not lon:
-                station_id = str(s['id'])
-                stations[station_id] = Station(station_id, s['name'], s['city'], s['short_name'])
-            else:
-                coords = (float(lat), float(lon))
-                stations[str(s['id'])] = Station(str(s['id']), s['name'], s['city'], s['short_name'], coords)
-=======
         for station in data[key]:
             assert all(station_fields in station.keys() for station_fields in ('id', 'name', 'short_name', 'city')), 'Incomplete Station data'
             lat, lon = tuple(station.get('coordinates', {'lat': None, 'lon': None}).values())
@@ -1107,7 +855,6 @@
             else:
                 coordinates = (float(lat), float(lon))
                 stations[str(station['id'])] = Station(str(station['id']), station['name'], station['city'], station['short_name'], coordinates)
->>>>>>> 6707cbed
         return stations
 
     @classmethod
@@ -1123,17 +870,10 @@
             Dict[str, TimeSlot]: Dict of TimeSlot objects.
         """
         time_slots = {}
-<<<<<<< HEAD
-        for ts in data[key]:
-            assert all(k in ts.keys() for k in ('id', 'start', 'end')), "Incomplete TimeSlot data"
-            time_slot_id = str(ts['id'])
-            time_slots[time_slot_id] = TimeSlot(time_slot_id, get_time(ts['start']), get_time(ts['end']))
-=======
         for time_slot in data[key]:
             assert all(time_slot_fields in time_slot.keys() for time_slot_fields in ('id', 'start', 'end')), 'Incomplete TimeSlot data'
             time_slot_id = str(time_slot['id'])
             time_slots[time_slot_id] = TimeSlot(time_slot_id, get_time(time_slot['start']), get_time(time_slot['end']))
->>>>>>> 6707cbed
         return time_slots
 
     @classmethod
@@ -1179,14 +919,8 @@
             assert all(station in stations.keys() for station in corr_stations_ids), 'Station not found in Station list'
 
             stations_tree = to_station(deepcopy(tree_dictionary), stations)
-<<<<<<< HEAD
-            corridor_id = str(c['id'])
-            corridors[corridor_id] = Corridor(corridor_id, c['name'], stations_tree)
-
-=======
             corridor_id = str(corridor['id'])
             corridors[corridor_id] = Corridor(corridor_id, corridor['name'], stations_tree)
->>>>>>> 6707cbed
         return corridors
 
     @classmethod
@@ -1203,17 +937,8 @@
             Dict[str, Line]: Dict of Line objects.
         """
         lines = {}
-<<<<<<< HEAD
-        for ln in data[key]:
-            assert all(k in ln.keys() for k in ('id', 'name', 'corridor', 'stops')), "Incomplete Line data"
-
-            corr_id = str(ln['corridor'])
-            assert corr_id in corridors.keys(), "Corridor not found in Corridor list"
-            corr = corridors[corr_id]
-=======
         for line in data[key]:
             assert all(line_fields in line.keys() for line_fields in ('id', 'name', 'corridor', 'stops')), 'Incomplete Line data'
->>>>>>> 6707cbed
 
             corr_id = str(line['corridor'])
             assert corr_id in corridors.keys(), 'Corridor not found in Corridor list'
@@ -1222,15 +947,8 @@
             for station in line['stops']:
                 assert all(stop_fields in station for stop_fields in ('station', 'arrival_time', 'departure_time')), 'Incomplete Stops data'
 
-<<<<<<< HEAD
-            timetable = {s['station']: (float(s['arrival_time']), float(s['departure_time']))
-                         for s in ln['stops']}
-            line_id = str(ln['id'])
-            lines[line_id] = Line(line_id, ln['name'], corr, timetable)
-=======
             corr_stations_ids = [station.id for station in corridor.stations.values()]
             assert all(station['station'] in corr_stations_ids for station in line['stops']), 'Station not found in Corridor list'
->>>>>>> 6707cbed
 
             timetable = {
                 station['station']: (float(station['arrival_time']), float(station['departure_time']))
@@ -1253,18 +971,10 @@
             Dict[str, Seat]: Dict of Seat objects.
         """
         seats = {}
-<<<<<<< HEAD
-        for s in data[key]:
-            assert all(k in s.keys() for k in ('id', 'name', 'hard_type', 'soft_type')), "Incomplete Seat data"
-            seat_id = str(s['id'])
-            seats[seat_id] = Seat(seat_id, s['name'], s['hard_type'], s['soft_type'])
-
-=======
         for seat in data[key]:
             assert all(seat_fields in seat.keys() for seat_fields in ('id', 'name', 'hard_type', 'soft_type')), 'Incomplete Seat data'
             seat_id = str(seat['id'])
             seats[seat_id] = Seat(seat_id, seat['name'], seat['hard_type'], seat['soft_type'])
->>>>>>> 6707cbed
         return seats
 
     @classmethod
@@ -1295,20 +1005,10 @@
             assert all(seat['hard_type'] in [seat.hard_type for seat in seats.values()] for seat in
                        rolling_stock['seats']), 'Invalid hard_type for RS'
 
-<<<<<<< HEAD
-            rs_seats = {s['hard_type']: s['quantity'] for s in rs['seats']}
-            rs_id = str(rs['id'])
-            rolling_stock[rs_id] = RollingStock(rs_id,
-                                                rs['name'],
-                                                rs_seats)
-
-        return rolling_stock
-=======
             rolling_stock_seats = {int(seat['hard_type']): int(seat['quantity']) for seat in rolling_stock['seats']}
             rolling_stock_id = str(rolling_stock['id'])
             rolling_stocks[rolling_stock_id] = RollingStock(rolling_stock_id, rolling_stock['name'], rolling_stock_seats)
         return rolling_stocks
->>>>>>> 6707cbed
 
     @classmethod
     def _get_tsps(
@@ -1328,16 +1028,6 @@
         Returns:
             Dict[str, TSP]: Dict of TSP objects.
         """
-<<<<<<< HEAD
-        tsp = {}
-        for op in data[key]:
-            assert all(k in op.keys() for k in ('id', 'name', 'rolling_stock')), "Incomplete TSP data"
-            assert all(str(i) in rolling_stock.keys() for i in op['rolling_stock']), "Unknown RollingStock ID"
-            tsp_id = str(op['id'])
-            tsp[tsp_id] = TSP(tsp_id, op['name'], [rolling_stock[str(rs_id)] for rs_id in op['rolling_stock']])
-
-        return tsp
-=======
         tsps = {}
         for tsp in data[key]:
             assert all(tsp_fields in tsp.keys() for tsp_fields in ('id', 'name', 'rolling_stock')), 'Incomplete TSP data'
@@ -1345,7 +1035,6 @@
             tsp_id = str(tsp['id'])
             tsps[tsp_id] = TSP(tsp_id, tsp['name'], [rolling_stock[str(rolling_stock_id)] for rolling_stock_id in tsp['rolling_stock']])
         return tsps
->>>>>>> 6707cbed
 
     @classmethod
     def _get_capacity_constraints(
@@ -1385,43 +1074,6 @@
             return capacity_constraints
         return None
 
-<<<<<<< HEAD
-            assert all(k in s.keys() for k in service_keys), "Incomplete Service data"
-
-            service_id = str(s['id'])
-            service_date = get_date(s['date'])
-            service_line_id = str(s['line'])
-            assert service_line_id in lines.keys(), "Line not found"
-            service_line = lines[service_line_id]
-
-            tsp_id = str(s['train_service_provider'])
-            assert tsp_id in tsps.keys(), "TSP not found"
-            service_tsp = tsps[tsp_id]
-
-            time_slot_id = str(s['time_slot'])
-            assert time_slot_id in time_slots.keys(), "TimeSlot not found"
-            service_time_slot = time_slots[time_slot_id]
-
-            rolling_stock_id = str(s['rolling_stock'])
-            assert rolling_stock_id in rolling_stock.keys(), "RollingStock not found"
-            service_rs = rolling_stock[rolling_stock_id]
-
-            service_prices = {}
-            for od in s['origin_destination_tuples']:
-                assert all(k in od.keys() for k in ('origin', 'destination', 'seats')), "Incomplete Service prices"
-
-                org = od['origin']
-                des = od['destination']
-                assert all(s in service_line.corridor.stations.keys() for s in (org, des)), "Invalid station in Service"
-
-                for st in od['seats']:
-                    assert all(k in st for k in ('seat', 'price')), "Incomplete seats data for Service"
-                    assert str(st['seat']) in seats, "Invalid seat in Service prices"
-
-                prices = {seats[str(st['seat'])]: st['price'] for st in od['seats']}
-
-                service_prices[(org, des)] = prices
-=======
     @classmethod
     def _get_service_prices(
         cls,
@@ -1431,7 +1083,6 @@
     ) -> Dict[Tuple[str, str], Dict[Seat, float]]:
         """
         Private method to build a dict of service prices from YAML data.
->>>>>>> 6707cbed
 
         Args:
             service_line (Line): Line object.
