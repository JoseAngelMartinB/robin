Aqui está el desarrollo de la oferta
Más

Luis Jimenez Linares
Que guapo eres Julio
Algo más
<<<<<<< HEAD
serendipia
=======

Hola mass
>>>>>>> 00211905
<|MERGE_RESOLUTION|>--- conflicted
+++ resolved
@@ -4,9 +4,6 @@
 Luis Jimenez Linares
 Que guapo eres Julio
 Algo más
-<<<<<<< HEAD
 serendipia
-=======
 
-Hola mass
->>>>>>> 00211905
+Hola mass