--- conflicted
+++ resolved
@@ -1,8 +1,5 @@
 Aqui está el desarrollo de la oferta
 Más
-<<<<<<< HEAD
+
 Que guapo eres Julio
-=======
-
-Luis Jiménez Linares
->>>>>>> a396a617
+Algo más