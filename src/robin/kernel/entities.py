"""Entities for the kernel module."""

import numpy as np
import pandas as pd
import random
import os
<<<<<<< HEAD

from src.robin.demand.entities import Demand, Passenger
from src.robin.supply.entities import Service, Supply
=======

from robin.demand.entities import Demand, Passenger
from robin.kernel.constants import OUTPUT_PATH
from robin.supply.entities import Service, Supply

from pathlib import Path
>>>>>>> 6707cbed
from typing import List, Union


class Kernel:
    """
    The kernel class integrates the supply and demand modules.

    Attributes:
        supply (Supply): Supply object.
        demand (Demand): Demand object.
    """
    
    def __init__(self, path_config_supply: str, path_config_demand: str, seed: Union[int, None] = None) -> None:
        """
        Initialize a kernel object.

        Args:
            path_config_supply (str): Path to the supply configuration file.
            path_config_demand (str): Path to the demand configuration file.
            seed (int, optional): Seed for the random number generator. Defaults to None.
        """
        if seed is not None:
            self.set_seed(seed)
        self.supply = Supply.from_yaml(path_config_supply)
        self.demand = Demand.from_yaml(path_config_demand)

<<<<<<< HEAD
    def _to_csv(self, passengers: List[Passenger], output_path: str = 'output.csv') -> None:
        """
        Save passengers data to csv file.

        Args:
            passengers (List[Passenger]): List of passengers.
            output_path (str, optional): Path to the output csv file. Defaults to 'output.csv'.
        """
        column_names = [
            'id', 'user_pattern', 'departure_station', 'arrival_station',
            'arrival_day', 'arrival_time', 'purchase_day', 'service', 'service_departure_time',
            'service_arrival_time', 'seat', 'price', 'utility'
=======
    def _to_csv(self, passengers: List[Passenger], output_path: str = OUTPUT_PATH) -> None:
        """
        Save passengers data to CSV file.

        Args:
            passengers (List[Passenger]): List of passengers.
            output_path (str, optional): Path to the output CSV file. Defaults to 'output.csv'.
        """
        column_names = [
            'id', 'user_pattern', 'departure_station', 'arrival_station',
            'arrival_day', 'arrival_time', 'purchase_date', 'service', 'service_departure_time',
            'service_arrival_time', 'seat', 'price', 'utility', 'best_service', 'best_seat', 'best_utility'
>>>>>>> 6707cbed
        ]
        data = []
        for passenger in passengers:
            data.append([
                passenger.id,
                passenger.user_pattern,
                passenger.market.departure_station,
                passenger.market.arrival_station,
                passenger.arrival_day,
                passenger.arrival_time,
<<<<<<< HEAD
                passenger.purchase_day,
=======
                passenger.purchase_date,
>>>>>>> 6707cbed
                passenger.service,
                passenger.service_departure_time,
                passenger.service_arrival_time,
                passenger.seat,
                passenger.ticket_price,
<<<<<<< HEAD
                passenger.utility
            ])
        df = pd.DataFrame(data=data, columns=column_names)
        # Try to convert service column to int
        try:
            df.service = df.service.astype('str')
        except TypeError:
            pass
        df.to_csv(output_path, index=False)

    def simulate(
            self,
            output_path: Union[str, None] = None,
            departure_time_hard_restriction: bool = False
        ) -> List[Service]:
=======
                passenger.utility,
                passenger.best_service,
                passenger.best_seat,
                passenger.best_utility
            ])
        df = pd.DataFrame(data=data, columns=column_names)
        output_dir = Path(output_path).parent
        output_dir.mkdir(parents=True, exist_ok=True)
        df.to_csv(output_path, index=False)

    def simulate(
        self,
        output_path: Union[Path, None] = None,
        departure_time_hard_restriction: bool = True,
        calculate_global_utility: bool = False
    ) -> List[Service]:
>>>>>>> 6707cbed
        """
        Simulate the demand-supply interaction.

        The passengers will maximize the utility for each service and seat, according to
        its origin-destination and date, buying a ticket only if the utility is positive.

        Args:
            output_path (Path, optional): Path to the output csv file. Defaults to None.
            departure_time_hard_restriction (bool, optional): If True, the passenger will not
                be assigned to a service with a departure time that is not valid. Defaults to True.
            calculate_global_utility (bool, optional): If True, it will be calculated the global utility
                for each seat, even if no tickets are available. Defaults to False.

        Args:
            output_path (str, optional): Path to the output csv file. Defaults to None.
            departure_time_hard_restriction (bool, optional): If True, the passenger will not be assigned to a service with a departure time that is not valid. Defaults to False.

        Returns:
            List[Service]: List of services with updated tickets.
        """
        # Generate passengers demand
        passengers = self.demand.generate_passengers()
        
        for passenger in passengers:
            # Filter services by passenger's origin-destination and date
            origin = passenger.market.departure_station
            destination = passenger.market.arrival_station
            services = self.supply.filter_services(
                origin=passenger.market.departure_station,
                destination=passenger.market.arrival_station,
                date=passenger.arrival_day.date
            )

            # Calculate utility for each service and seat
            service_arg_max = None
            seat_arg_max = None
            seat_utility = 0
            ticket_price = 0
<<<<<<< HEAD
=======
            service_arg_max_global = 0
            seat_arg_max_global = 0
            seat_utility_global = 0
>>>>>>> 6707cbed

            for service in services:
                for seat in service.prices[(origin, destination)].keys():
                    # Check if seat is available
                    purchase_date = passenger.purchase_date
                    tickets_available = service.tickets_available(origin, destination, seat, purchase_date)
                    
                    # Skip service if no tickets are available and we are not calculating global utility
                    if not calculate_global_utility and not tickets_available:
                        continue
<<<<<<< HEAD
=======

>>>>>>> 6707cbed
                    # Calculate utility
                    utility = passenger.get_utility(
                        seat=int(seat.id),
                        tsp=int(service.tsp.id),
                        service_departure_time=service.departure_time[origin],
                        service_arrival_time=service.arrival_time[destination],
                        price=service.prices[(origin, destination)][seat],
                        departure_time_hard_restriction=departure_time_hard_restriction
                    )
                    # Update global utility
                    if utility > seat_utility_global:
                        service_arg_max_global = service
                        seat_arg_max_global = seat
                        seat_utility_global = utility

                    # Check if seat is available
                    if not tickets_available:
                        continue

                    # Update service with max utility
                    if utility > seat_utility:
                        service_arg_max = service
                        seat_arg_max = seat
                        seat_utility = utility
                        ticket_price = service.prices[(origin, destination)][seat]

            # Buy ticket if utility is positive
            if seat_utility > 0:
                assert service_arg_max is not None
                assert seat_arg_max is not None
                ticket_bought = service_arg_max.buy_ticket(
                    origin=passenger.market.departure_station,
                    destination=passenger.market.arrival_station,
                    seat=seat_arg_max,
                    purchase_date=passenger.purchase_date,
                )
                if ticket_bought:
                    passenger.service = service_arg_max.id
<<<<<<< HEAD
                    passenger.service_departure_time = service_arg_max.service_departure_time
                    passenger.service_arrival_time = service_arg_max.service_arrival_time
=======
                    passenger.service_departure_time = service_arg_max.departure_time[origin]
                    passenger.service_arrival_time = service_arg_max.arrival_time[destination]
>>>>>>> 6707cbed
                    passenger.seat = seat_arg_max.name
                    passenger.ticket_price = ticket_price
                    passenger.utility = seat_utility

<<<<<<< HEAD
        # Save passengers data to csv file
        if output_path is not None:
=======
            # Even if passenger doesn't buy ticket, save best service found (if utility is positive)
            if seat_utility_global > 0:
                passenger.best_service = service_arg_max_global.id
                passenger.best_seat = seat_arg_max_global.name
                passenger.best_utility = seat_utility_global

        # Save passengers data to csv file
        if output_path:
>>>>>>> 6707cbed
            self._to_csv(passengers, output_path)

        return self.supply.services
    
    def set_seed(self, seed: int) -> None:
        """
        Set seed for the random number generator.

        Args:
            seed (int): Seed for the random number generator.
        """
        random.seed(seed)
        np.random.seed(seed)
        os.environ['PYTHONHASHSEED'] = str(seed)<|MERGE_RESOLUTION|>--- conflicted
+++ resolved
@@ -4,18 +4,12 @@
 import pandas as pd
 import random
 import os
-<<<<<<< HEAD
-
-from src.robin.demand.entities import Demand, Passenger
-from src.robin.supply.entities import Service, Supply
-=======
 
 from robin.demand.entities import Demand, Passenger
 from robin.kernel.constants import OUTPUT_PATH
 from robin.supply.entities import Service, Supply
 
 from pathlib import Path
->>>>>>> 6707cbed
 from typing import List, Union
 
 
@@ -42,20 +36,6 @@
         self.supply = Supply.from_yaml(path_config_supply)
         self.demand = Demand.from_yaml(path_config_demand)
 
-<<<<<<< HEAD
-    def _to_csv(self, passengers: List[Passenger], output_path: str = 'output.csv') -> None:
-        """
-        Save passengers data to csv file.
-
-        Args:
-            passengers (List[Passenger]): List of passengers.
-            output_path (str, optional): Path to the output csv file. Defaults to 'output.csv'.
-        """
-        column_names = [
-            'id', 'user_pattern', 'departure_station', 'arrival_station',
-            'arrival_day', 'arrival_time', 'purchase_day', 'service', 'service_departure_time',
-            'service_arrival_time', 'seat', 'price', 'utility'
-=======
     def _to_csv(self, passengers: List[Passenger], output_path: str = OUTPUT_PATH) -> None:
         """
         Save passengers data to CSV file.
@@ -68,7 +48,6 @@
             'id', 'user_pattern', 'departure_station', 'arrival_station',
             'arrival_day', 'arrival_time', 'purchase_date', 'service', 'service_departure_time',
             'service_arrival_time', 'seat', 'price', 'utility', 'best_service', 'best_seat', 'best_utility'
->>>>>>> 6707cbed
         ]
         data = []
         for passenger in passengers:
@@ -79,33 +58,12 @@
                 passenger.market.arrival_station,
                 passenger.arrival_day,
                 passenger.arrival_time,
-<<<<<<< HEAD
-                passenger.purchase_day,
-=======
                 passenger.purchase_date,
->>>>>>> 6707cbed
                 passenger.service,
                 passenger.service_departure_time,
                 passenger.service_arrival_time,
                 passenger.seat,
                 passenger.ticket_price,
-<<<<<<< HEAD
-                passenger.utility
-            ])
-        df = pd.DataFrame(data=data, columns=column_names)
-        # Try to convert service column to int
-        try:
-            df.service = df.service.astype('str')
-        except TypeError:
-            pass
-        df.to_csv(output_path, index=False)
-
-    def simulate(
-            self,
-            output_path: Union[str, None] = None,
-            departure_time_hard_restriction: bool = False
-        ) -> List[Service]:
-=======
                 passenger.utility,
                 passenger.best_service,
                 passenger.best_seat,
@@ -122,7 +80,6 @@
         departure_time_hard_restriction: bool = True,
         calculate_global_utility: bool = False
     ) -> List[Service]:
->>>>>>> 6707cbed
         """
         Simulate the demand-supply interaction.
 
@@ -135,10 +92,6 @@
                 be assigned to a service with a departure time that is not valid. Defaults to True.
             calculate_global_utility (bool, optional): If True, it will be calculated the global utility
                 for each seat, even if no tickets are available. Defaults to False.
-
-        Args:
-            output_path (str, optional): Path to the output csv file. Defaults to None.
-            departure_time_hard_restriction (bool, optional): If True, the passenger will not be assigned to a service with a departure time that is not valid. Defaults to False.
 
         Returns:
             List[Service]: List of services with updated tickets.
@@ -161,12 +114,9 @@
             seat_arg_max = None
             seat_utility = 0
             ticket_price = 0
-<<<<<<< HEAD
-=======
             service_arg_max_global = 0
             seat_arg_max_global = 0
             seat_utility_global = 0
->>>>>>> 6707cbed
 
             for service in services:
                 for seat in service.prices[(origin, destination)].keys():
@@ -177,10 +127,7 @@
                     # Skip service if no tickets are available and we are not calculating global utility
                     if not calculate_global_utility and not tickets_available:
                         continue
-<<<<<<< HEAD
-=======
 
->>>>>>> 6707cbed
                     # Calculate utility
                     utility = passenger.get_utility(
                         seat=int(seat.id),
@@ -219,21 +166,12 @@
                 )
                 if ticket_bought:
                     passenger.service = service_arg_max.id
-<<<<<<< HEAD
-                    passenger.service_departure_time = service_arg_max.service_departure_time
-                    passenger.service_arrival_time = service_arg_max.service_arrival_time
-=======
                     passenger.service_departure_time = service_arg_max.departure_time[origin]
                     passenger.service_arrival_time = service_arg_max.arrival_time[destination]
->>>>>>> 6707cbed
                     passenger.seat = seat_arg_max.name
                     passenger.ticket_price = ticket_price
                     passenger.utility = seat_utility
 
-<<<<<<< HEAD
-        # Save passengers data to csv file
-        if output_path is not None:
-=======
             # Even if passenger doesn't buy ticket, save best service found (if utility is positive)
             if seat_utility_global > 0:
                 passenger.best_service = service_arg_max_global.id
@@ -242,7 +180,6 @@
 
         # Save passengers data to csv file
         if output_path:
->>>>>>> 6707cbed
             self._to_csv(passengers, output_path)
 
         return self.supply.services
